--- conflicted
+++ resolved
@@ -151,14 +151,12 @@
 
       import org.squbs.unicomplex.JMX._
       unregister(prefix + listenersName)
-
     }
   }
 }
 
 private[unicomplex] class RouteActor(webContext: String, clazz: Class[RouteDefinition])
     extends Actor with HttpService with ActorLogging  {
-
 
   // the HttpService trait defines only one abstract member, which
   // connects the services environment to the enclosing actor or test
@@ -201,7 +199,6 @@
 
 private[unicomplex] class ListenerActor(name: String, routeMap: Agent[Map[String, ActorRef]]) extends Actor
     with ActorLogging {
-
 
   val pendingRequests = mutable.WeakHashMap.empty[ActorRef, ActorRef]
 
@@ -314,7 +311,6 @@
 
   def rejectionHandler: Option[RejectionHandler] = None
   def exceptionHandler: Option[ExceptionHandler] = None
-<<<<<<< HEAD
 }
 
 object WebContext {
@@ -347,8 +343,6 @@
 
   protected final val webContext: String = WebContext.localContext.get.get
 
-=======
->>>>>>> 2f617b01
 }
 
 /**
@@ -359,4 +353,4 @@
   val `text/event-stream` = MediaTypes.register(
       MediaType.custom("text", "event-stream", compressible = true))
 
-}
+}