/*
 *  Copyright 2015 PayPal
 *
 *  Licensed under the Apache License, Version 2.0 (the "License");
 *  you may not use this file except in compliance with the License.
 *  You may obtain a copy of the License at
 *
 *  http://www.apache.org/licenses/LICENSE-2.0
 *
 *  Unless required by applicable law or agreed to in writing, software
 *  distributed under the License is distributed on an "AS IS" BASIS,
 *  WITHOUT WARRANTIES OR CONDITIONS OF ANY KIND, either express or implied.
 *  See the License for the specific language governing permissions and
 *  limitations under the License.
 */

package org.squbs.actorregistry

import java.lang.management.ManagementFactory
import javax.management.ObjectName

import akka.actor._
import akka.testkit.{ImplicitSender, TestKit}
import com.typesafe.config.ConfigFactory
import org.scalatest._
import org.scalatest.concurrent.AsyncAssertions
import org.squbs.actorregistry.testcube._
import org.squbs.lifecycle.GracefulStop
import org.squbs.unicomplex.JMX._
import org.squbs.unicomplex.{JMX, Unicomplex, UnicomplexBoot}
import spray.util.Utils

import scala.concurrent.Await
import scala.concurrent.duration._
import scala.util.{Failure, Success, Try}

object ActorRegistrySpec {

  val dummyJarsDir = getClass.getClassLoader.getResource("classpaths").getPath

  val classPaths = Array(
   "ActorRegistryCube",
   "TestCube"
  ) map (dummyJarsDir + "/" + _)

  val (_, port) = Utils.temporaryServerHostnameAndPort()

  val config = ConfigFactory.parseString(
    s"""
       |squbs {
       |  actorsystem-name = ActorRegistrySpec
       |  ${JMX.prefixConfig} = true
       |}
       |default-listener.bind-port = $port
    """.stripMargin)

  val boot = UnicomplexBoot(config)
    .createUsing {(name, config) => ActorSystem(name, config)}
    .scanComponents(classPaths)
    .initExtensions.start()


  def getActorRegistryBean(actorName: String, att: String) =
    Try { ManagementFactory.getPlatformMBeanServer.getAttribute(getObjName(actorName), att) } .toOption

  def getObjName(name: String) = new ObjectName(prefix(boot.actorSystem) + ActorRegistryBean.Pattern + name)

  def getActorRegistryConfigBean(att: String) =
    try {
      val o = new ObjectName(prefix(boot.actorSystem) + "org.squbs.unicomplex:type=ActorRegistry")
      ManagementFactory.getPlatformMBeanServer.getAttribute(o, att).asInstanceOf[Int]
    } catch {
      case e: Exception =>
        null
    }
}

class ActorRegistrySpec extends TestKit(ActorRegistrySpec.boot.actorSystem) with ImplicitSender
                             with WordSpecLike with Matchers with BeforeAndAfterAll
                             with AsyncAssertions {

  import org.squbs.testkit.Timeouts._
  implicit val ec = system.dispatcher


  override def afterAll() {
    Unicomplex(system).uniActor ! GracefulStop
  }

  "ActorRegistry" must {

    "1) check ActorRegistry" in {
      system.actorSelection("/user/ActorRegistryCube/ActorRegistry") ! Identify("test")
      receiveOne(awaitMax) should matchPattern { case ActorIdentity(_, Some(_)) => }
    }

    "1.1) check ActorRegistryConfigBean " in {
      ActorRegistrySpec.getActorRegistryConfigBean("Count") should be (2)
      ActorRegistrySpec.getActorRegistryConfigBean("Timeout") should be (1000)
    }

    "2) check TestActor" in {
      system.actorSelection("/user/TestCube/TestActor") ! Identify("test")
      receiveOne(awaitMax) should matchPattern { case ActorIdentity(_, Some(_)) => }
    }

    "3) check ActorRegistryBean" in {
      ActorRegistrySpec.getActorRegistryBean("TestCube/TestActor", "ActorMessageTypeList") should not be empty
    }


    "4.1) ActorLookup ! TestRequest(...)" in {
      ActorLookup ! TestRequest("ActorLookup")
      receiveOne(awaitMax) should matchPattern { case TestResponse("ActorLookup") => }
    }

    "4.2) ActorLookup ? TestRequest(...)" in {
      val f = ActorLookup ? TestRequest("ActorLookup")
      Try(Await.result(f, awaitMax)) should matchPattern { case Success(TestResponse("ActorLookup")) => }
    }

    "5) ActorLookup() ! TestRequest(...)" in {
      ActorLookup() ! TestRequest("ActorLookup")
      receiveOne(awaitMax) should matchPattern { case TestResponse("ActorLookup") => }
    }

    "5.1) ActorLookup().resolveOne" in {
      val vFuture = ActorLookup().resolveOne(FiniteDuration(100, MILLISECONDS))
      Try(Await.result(vFuture, awaitMax)) should matchPattern {
        case Failure(org.squbs.actorregistry.ActorNotFound(ActorLookup(None,None,None))) =>
      }
    }

    "5.2) ActorLookup('TestActor').resolveOne" in {
      val vFuture = ActorLookup("TestActor").resolveOne(awaitMax)
      Try(Await.result(vFuture, awaitMax)) should matchPattern {
        case Success(actor: ActorRef) if actor.path.name === "TestActor" =>
      }
    }

    "5.3) new ActorLookup(requestClass=Some(Class[TestRequest])).resolveOne" in {
      val l= new ActorLookup(requestClass=Some(classOf[TestRequest]))
      val vFuture = l.resolveOne(FiniteDuration(100, MILLISECONDS))
      Try(Await.result(vFuture, awaitMax)) should matchPattern {
        case Success(actor: ActorRef) if actor.path.name === "TestActor" =>
      }
    }


    "6.0) ActorLookup[TestResponse].resolveOne" in {
      val vFuture = ActorLookup[TestResponse].resolveOne
      Try(Await.result(vFuture, awaitMax)) should matchPattern {
        case Success(actor: ActorRef) if actor.path.name === "TestActor" =>
      }
    }

    "6.1) ActorLookup[TestResponse] ! TestRequest(...)" in {
      ActorLookup[TestResponse] ! TestRequest("ActorLookup[TestResponse]")
      receiveOne(awaitMax) should matchPattern { case TestResponse("ActorLookup[TestResponse]") => }
    }

    "6.2) ActorLookup[TestResponse] ? TestRequest(...)" in {
      val f = ActorLookup[TestResponse] ? TestRequest("ActorLookup[TestResponse]")
      Try(Await.result(f, awaitMax)) should matchPattern {
        case Success(TestResponse("ActorLookup[TestResponse]")) =>
      }
     }

    "7) ActorLookup('TestActor') ! TestRequest(...)" in {
      ActorLookup("TestActor") ! TestRequest("ActorLookup('TestActor')")
      receiveOne(awaitMax) should matchPattern { case TestResponse("ActorLookup('TestActor')") => }
    }

    "8) ActorLookup[TestResponse]('TestActor') ! TestRequest(...)" in {
      ActorLookup[TestResponse]("TestActor") ! TestRequest("ActorLookup[TestResponse]('TestActor')")
      receiveOne(awaitMax) should matchPattern {
        case TestResponse("ActorLookup[TestResponse]('TestActor')") =>
      }
    }

    "9) ActorLookup[TestResponse] ! Identify" in {
      ActorLookup[TestResponse] ! Identify(3)
      receiveOne(awaitMax) should matchPattern {
        case ActorIdentity(3, Some(actor: ActorRef)) if actor.path.name === "TestActor" =>
      }
    }

    "10) ActorLookup[TestResponse] ! TestRequest" in {
      ActorLookup[TestResponse] ! TestRequest
      receiveOne(awaitMax) should be (TestResponse)
    }

    "11) ActorLookup[TestResponse] ! TestRequest" in {
      ActorLookup[TestResponse] ! TestRequest
      receiveOne(awaitMax) should be (TestResponse)
    }

    "12) ActorLookup[String] ! NotExist " in {
      ActorLookup[String] ! "NotExist"
      receiveOne(awaitMax) shouldBe an [ActorNotFound]
    }

    "13) ActorLookup('TestActor1') ! TestRequest1" in {
      val before = ActorRegistrySpec.getActorRegistryBean("TestCube/TestActor1", "ActorMessageTypeList")
      before should not be empty
      ActorLookup[String]("TestActor1") ! TestRequest1("13")
      receiveOne(awaitMax) shouldBe an [ActorNotFound]
    }

    "14) ActorLookup[String]('TestActor1') ! TestRequest1" in {
      val before = ActorRegistrySpec.getActorRegistryBean("TestCube/TestActor1", "ActorMessageTypeList")
      before should not be empty
      ActorLookup("TestActor1") ! TestRequest1("13")
      receiveOne(awaitMax) should matchPattern { case TestResponse("13") => }
    }

    "15) ActorLookup ! PoisonPill" in {
      val before = ActorRegistrySpec.getActorRegistryBean("TestCube/TestActor1", "ActorMessageTypeList")
      before should not be empty
      ActorLookup("TestActor1") ! PoisonPill
<<<<<<< HEAD
      receiveOne(timeout.duration)
      ActorRegistrySpec.getActorRegistryBean("TestCube/TestActor1", "ActorMessageTypeList") shouldBe empty
=======
      receiveOne(awaitMax)
      ActorRegistrySpec.getActorRegistryBean("TestCube/TestActor1", "ActorMessageTypeList") should be (null)
>>>>>>> a8395302
    }

    "16) kill ActorRegistry" in {
      system.actorSelection("/user/ActorRegistryCube/ActorRegistry") ! PoisonPill
      receiveOne(awaitMax)
      ManagementFactory.getPlatformMBeanServer.queryNames(ActorRegistrySpec.getObjName("*"), null) shouldBe empty
    }
  }
}

<|MERGE_RESOLUTION|>--- conflicted
+++ resolved
@@ -218,13 +218,9 @@
       val before = ActorRegistrySpec.getActorRegistryBean("TestCube/TestActor1", "ActorMessageTypeList")
       before should not be empty
       ActorLookup("TestActor1") ! PoisonPill
-<<<<<<< HEAD
-      receiveOne(timeout.duration)
+
+      receiveOne(awaitMax)
       ActorRegistrySpec.getActorRegistryBean("TestCube/TestActor1", "ActorMessageTypeList") shouldBe empty
-=======
-      receiveOne(awaitMax)
-      ActorRegistrySpec.getActorRegistryBean("TestCube/TestActor1", "ActorMessageTypeList") should be (null)
->>>>>>> a8395302
     }
 
     "16) kill ActorRegistry" in {
