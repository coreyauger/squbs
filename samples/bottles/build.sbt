--- conflicted
+++ resolved
@@ -4,11 +4,7 @@
 
 scalaVersion in ThisBuild := "2.11.6"
 
-<<<<<<< HEAD
-version in ThisBuild := "0.6.1-SNAPSHOT"
-=======
 version in ThisBuild := "0.7.0-SNAPSHOT"
->>>>>>> 6c645783
 
 publishArtifact := false
 
