/*
 *  Copyright 2015 PayPal
 *
 *  Licensed under the Apache License, Version 2.0 (the "License");
 *  you may not use this file except in compliance with the License.
 *  You may obtain a copy of the License at
 *
 *  http://www.apache.org/licenses/LICENSE-2.0
 *
 *  Unless required by applicable law or agreed to in writing, software
 *  distributed under the License is distributed on an "AS IS" BASIS,
 *  WITHOUT WARRANTIES OR CONDITIONS OF ANY KIND, either express or implied.
 *  See the License for the specific language governing permissions and
 *  limitations under the License.
 */
package org.squbs.httpclient

import akka.actor._
import spray.http._
import spray.can.Http
import akka.io.IO
import akka.pattern._
import akka.util.Timeout
import spray.httpx.marshalling.Marshaller
import scala.collection.concurrent.TrieMap
import scala.concurrent._
import scala.util.Try
import scala.util.Failure
import spray.http.HttpResponse
import scala.util.Success
import spray.http.HttpRequest
import org.squbs.httpclient.env.Environment
import org.squbs.httpclient.pipeline.PipelineManager

class HttpClientManagerExtension(system: ExtendedActorSystem) extends Extension {

  val httpClientManager = system.actorOf(Props[HttpClientManager], "httpClientManager")

  val httpClientMap: TrieMap[(String, Environment), HttpClient] = TrieMap[(String, Environment), HttpClient]()
}

object HttpClientManager extends ExtensionId[HttpClientManagerExtension] with ExtensionIdProvider {

  override def createExtension(system: ExtendedActorSystem): HttpClientManagerExtension = new HttpClientManagerExtension(system)

  override def lookup(): ExtensionId[_ <: Extension] = HttpClientManager
}


/**
 * Without setup HttpConnection
 */
trait HttpCallActorSupport extends PipelineManager with CircuitBreakerSupport {

  import spray.httpx.RequestBuilding._

  def handle(client: HttpClient,
             pipeline: Try[HttpRequest => Future[HttpResponse]],
             httpRequest: HttpRequest)(implicit system: ActorSystem): Future[HttpResponse] = {
    implicit val ec = system.dispatcher
    httpClientLogger.debug("HttpRequest headers:" + httpRequest.headers.foreach(header => println(s"${header.name}=${header.value},")))
    pipeline match {
      case Success(res) =>
        withCircuitBreaker(client, res(httpRequest))
      case Failure(t@HttpClientMarkDownException(_, _)) =>
        httpClientLogger.debug("HttpClient has been mark down!", t)
        collectCbMetrics(client, ServiceCallStatus.Exception)
        Future.failed(t)
      case Failure(t) =>
        httpClientLogger.debug("HttpClient Pipeline execution failure!", t)
        collectCbMetrics(client, ServiceCallStatus.Exception)
        Future.failed(t)
    }
  }

  def get(client: HttpClient, actorRef: ActorRef, uri: String,
          reqSettings: RequestSettings)
         (implicit system: ActorSystem): Future[HttpResponse] = {
    val verifiedUri = verifyUri(client, uri)
    httpClientLogger.debug("Service call url is:" + (client.endpoint + verifiedUri))
    handle(client, invokeToHttpResponseWithoutSetup(client, reqSettings, actorRef), Get(verifiedUri))
  }

  def post[T: Marshaller](client: HttpClient, actorRef: ActorRef, uri: String, content: Option[T],
                          reqSettings: RequestSettings)
                         (implicit system: ActorSystem): Future[HttpResponse] = {
    val verifiedUri = verifyUri(client, uri)
    httpClientLogger.debug("Service call url is:" + (client.endpoint + verifiedUri))
    handle(client, invokeToHttpResponseWithoutSetup(client, reqSettings, actorRef), Post(verifiedUri, content))
  }

  def put[T: Marshaller](client: HttpClient, actorRef: ActorRef, uri: String, content: Option[T],
                         reqSettings: RequestSettings)
                        (implicit system: ActorSystem): Future[HttpResponse] = {
    val verifiedUri = verifyUri(client, uri)
    httpClientLogger.debug("Service call url is:" + (client.endpoint + verifiedUri))
    handle(client, invokeToHttpResponseWithoutSetup(client, reqSettings, actorRef), Put(verifiedUri, content))
  }

  def head(client: HttpClient, actorRef: ActorRef, uri: String,
           reqSettings: RequestSettings)
          (implicit system: ActorSystem): Future[HttpResponse] = {
    val verifiedUri = verifyUri(client, uri)
    httpClientLogger.debug("Service call url is:" + (client.endpoint + verifiedUri))
    handle(client, invokeToHttpResponseWithoutSetup(client, reqSettings, actorRef), Head(verifiedUri))
  }

  def delete(client: HttpClient, actorRef: ActorRef, uri: String,
             reqSettings: RequestSettings)
            (implicit system: ActorSystem): Future[HttpResponse] = {
    val verifiedUri = verifyUri(client, uri)
    httpClientLogger.debug("Service call url is:" + (client.endpoint + verifiedUri))
    handle(client, invokeToHttpResponseWithoutSetup(client, reqSettings, actorRef), Delete(verifiedUri))
  }

  def options(client: HttpClient, actorRef: ActorRef, uri: String,
              reqSettings: RequestSettings)
             (implicit system: ActorSystem): Future[HttpResponse] = {
    val verifiedUri = verifyUri(client, uri)
    httpClientLogger.debug("Service call url is:" + (client.endpoint + verifiedUri))
    handle(client, invokeToHttpResponseWithoutSetup(client, reqSettings, actorRef), Options(verifiedUri))
  }

  private def verifyUri(client: HttpClient, uri: String) = {
    val baseUri = Uri(client.endpoint.uri)
    val basePath = baseUri.path.toString()
    var trimBasePath = basePath
    if (trimBasePath != "" && trimBasePath.charAt(0) == '/') {
      trimBasePath = trimBasePath.substring(1)
    }
    if (trimBasePath != "" && trimBasePath.charAt(trimBasePath.length - 1) == '/') {
      trimBasePath = trimBasePath.substring(0, trimBasePath.length - 1)
    }
    (trimBasePath, uri.charAt(0)) match {
      case ("", '/') => uri
      case (_, '/')  => '/' + trimBasePath + uri
      case ("", _)   => '/' + uri
      case (_, _)    => '/' + trimBasePath + '/' + uri
    }
  }

}

class HttpClientCallerActor(svcName: String, env: Environment) extends Actor with HttpCallActorSupport with ActorLogging {

  implicit val system = context.system

  implicit val ec = system.dispatcher

  def client = HttpClientManager(system).httpClientMap(svcName, env)

  override def receive: Actor.Receive = {
    case HttpClientActorMessage.Get(uri, reqSettings) =>
      IO(Http) ! hostConnectorSetup(client, reqSettings)
      context.become(receiveGetConnection(HttpMethods.GET, uri, reqSettings, client, sender()))
    case HttpClientActorMessage.Delete(uri, reqSettings) =>
      IO(Http) ! hostConnectorSetup(client, reqSettings)
      context.become(receiveGetConnection(HttpMethods.DELETE, uri, reqSettings, client, sender()))
    case HttpClientActorMessage.Head(uri, reqSettings) =>
      IO(Http) ! hostConnectorSetup(client, reqSettings)
      context.become(receiveGetConnection(HttpMethods.HEAD, uri, reqSettings, client, sender()))
    case HttpClientActorMessage.Options(uri, reqSettings) =>
      IO(Http) ! hostConnectorSetup(client, reqSettings)
      context.become(receiveGetConnection(HttpMethods.OPTIONS, uri, reqSettings, client, sender()))
    case HttpClientActorMessage.Put(uri, content, marshaller, reqSettings) =>
      IO(Http) ! hostConnectorSetup(client, reqSettings)
      context.become(receivePostConnection(HttpMethods.PUT, uri, content, reqSettings, client, sender(), marshaller))
    case HttpClientActorMessage.Post(uri, content, marshaller, reqSettings) =>
      IO(Http) ! hostConnectorSetup(client, reqSettings)
      context.become(receivePostConnection(HttpMethods.POST, uri, content, reqSettings, client, sender(), marshaller))
  }

  def receiveGetConnection(httpMethod: HttpMethod, uri: String, reqSettings: RequestSettings, httpClient: HttpClient, clientSender: ActorRef): Actor.Receive = {
    case Http.HostConnectorInfo(connector, _) =>
      implicit val timeout: Timeout = httpClient.endpoint.config.settings.hostSettings.connectionSettings.connectingTimeout.toMillis
      httpMethod match {
        case HttpMethods.GET =>
          get(httpClient, connector, uri, reqSettings).pipeTo(clientSender)
<<<<<<< HEAD
          context.unbecome()
        case HttpMethods.DELETE =>
          delete(httpClient, connector, uri, reqSettings).pipeTo(clientSender)
          context.unbecome()
        case HttpMethods.HEAD =>
          head(httpClient, connector, uri, reqSettings).pipeTo(clientSender)
          context.unbecome()
        case HttpMethods.OPTIONS =>
          options(httpClient, connector, uri, reqSettings).pipeTo(clientSender)
          context.unbecome()
=======
//          context.unbecome
          context stop self
        case HttpMethods.DELETE =>
          delete(httpClient, connector, uri, reqSettings).pipeTo(clientSender)
//          context.unbecome
          context stop self
        case HttpMethods.HEAD =>
          head(httpClient, connector, uri, reqSettings).pipeTo(clientSender)
//          context.unbecome
          context stop self
        case HttpMethods.OPTIONS =>
          options(httpClient, connector, uri, reqSettings).pipeTo(clientSender)
//          context.unbecome
          context stop self
>>>>>>> 6163d8a8
      }
  }

  def receivePostConnection[T](httpMethod: HttpMethod,
                               uri: String,
                               content: Option[T],
                               reqSettings: RequestSettings,
                               client: HttpClient,
                               actorRef: ActorRef,
                               marshaller: Marshaller[T]): Actor.Receive = {
    case Http.HostConnectorInfo(connector, _) =>
      implicit val marshallerSupport = marshaller
      implicit val timeout: Timeout = client.endpoint.config.settings.hostSettings.connectionSettings.connectingTimeout.toMillis
      httpMethod match {
        case HttpMethods.POST =>
          post[T](client, connector, uri, content, reqSettings).pipeTo(actorRef)
<<<<<<< HEAD
          context.unbecome()
        case HttpMethods.PUT =>
          put[T](client, connector, uri, content, reqSettings).pipeTo(actorRef)
          context.unbecome()
=======
//          context.unbecome
          context stop self
        case HttpMethods.PUT =>
          put[T](client, connector, uri, content, reqSettings).pipeTo(actorRef)
//          context.unbecome
          context stop self
>>>>>>> 6163d8a8
      }
  }
}

class HttpClientActor(svcName: String, env: Environment) extends Actor with HttpCallActorSupport with ActorLogging {

  import org.squbs.httpclient.HttpClientActorMessage._

//  private[HttpClientActor] val httpClientCallerActor = context.actorOf(Props(classOf[HttpClientCallerActor], svcName, env))

  implicit val ec = context.dispatcher

  implicit val system = context.system

  def client = HttpClientManager(system).httpClientMap(svcName, env)

  override def receive: Actor.Receive = {
    case msg: HttpClientActorMessage.Get =>
      context.actorOf(Props(classOf[HttpClientCallerActor], svcName, env)).forward(msg)
    case msg: HttpClientActorMessage.Delete =>
      context.actorOf(Props(classOf[HttpClientCallerActor], svcName, env)).forward(msg)
    case msg: HttpClientActorMessage.Head =>
      context.actorOf(Props(classOf[HttpClientCallerActor], svcName, env)).forward(msg)
    case msg: HttpClientActorMessage.Options =>
      context.actorOf(Props(classOf[HttpClientCallerActor], svcName, env)).forward(msg)
    case msg@ HttpClientActorMessage.Put(uri, content, reqSettings, json4sSupport) =>
      context.actorOf(Props(classOf[HttpClientCallerActor], svcName, env)).forward(msg)
    case msg@ HttpClientActorMessage.Post(uri, content, reqSettings, json4sSupport) =>
      context.actorOf(Props(classOf[HttpClientCallerActor], svcName, env)).forward(msg)
    case MarkDown =>
      HttpClientManager(system).httpClientMap.put((client.name, client.env),
        client.copy(status = Status.DOWN)(actorCreator = (_) => Future.successful(self))
      )
      sender ! MarkDownSuccess
    case MarkUp =>
      HttpClientManager(system).httpClientMap.put((client.name, client.env),
        client.copy(status = Status.UP)(actorCreator = (_) => Future.successful(self))
      )
      sender ! MarkUpSuccess
    case UpdateConfig(conf) =>
      HttpClientManager(system).httpClientMap.put((client.name, client.env),
        client.copy(config = Some(conf))(actorCreator = (_) => Future.successful(self))
      )
      sender ! self
    case UpdateSettings(settings) =>
      val conf = client.config.getOrElse(Configuration()).copy(settings = settings)
      HttpClientManager(system).httpClientMap.put((client.name, client.env),
        client.copy(config = Some(conf))(actorCreator = (_) => Future.successful(self))
      )
      sender ! self
    case UpdatePipeline(pipeline) =>
      val conf = client.config.getOrElse(Configuration()).copy(pipeline = pipeline)
      HttpClientManager(system).httpClientMap.put((client.name, client.env),
        client.copy(config = Some(conf))(actorCreator = (_) => Future.successful(self))
      )
      sender ! self
    case Close =>
//      context.stop(httpClientCallerActor)
      context.stop(self)
      HttpClientManager(system).httpClientMap.remove((client.name, client.env))
      sender ! CloseSuccess
  }
}

class HttpClientManager extends Actor {

  import org.squbs.httpclient.HttpClientManagerMessage._

  implicit val ec = context.dispatcher

  implicit val system = context.system

  override def receive: Receive = {
    case client @ Get(name, env) =>
      HttpClientManager(system).httpClientMap.get((name, env)) match {
        case Some(httpClient) =>
          httpClient.fActorRef.pipeTo(sender())
        case None    =>
          val httpClient = HttpClient(name, env)()
          HttpClientManager(system).httpClientMap.put((name, env), httpClient)
          httpClient.fActorRef pipeTo sender
      }
    case Delete(name, env) =>
      HttpClientManager(system).httpClientMap.get((name, env)) match {
        case Some(_) =>
          HttpClientManager(system).httpClientMap.remove((name, env))
          sender ! DeleteSuccess
        case None    =>
          sender ! HttpClientNotExistException(name, env)
      }
    case DeleteAll =>
      HttpClientManager(system).httpClientMap.clear()
      sender ! DeleteAllSuccess
    case GetAll =>
      sender ! HttpClientManager(system).httpClientMap
  }

}<|MERGE_RESOLUTION|>--- conflicted
+++ resolved
@@ -123,7 +123,7 @@
 
   private def verifyUri(client: HttpClient, uri: String) = {
     val baseUri = Uri(client.endpoint.uri)
-    val basePath = baseUri.path.toString()
+    val basePath = baseUri.path.toString
     var trimBasePath = basePath
     if (trimBasePath != "" && trimBasePath.charAt(0) == '/') {
       trimBasePath = trimBasePath.substring(1)
@@ -176,33 +176,20 @@
       httpMethod match {
         case HttpMethods.GET =>
           get(httpClient, connector, uri, reqSettings).pipeTo(clientSender)
-<<<<<<< HEAD
-          context.unbecome()
+//          context.unbecome
+          context stop self
         case HttpMethods.DELETE =>
           delete(httpClient, connector, uri, reqSettings).pipeTo(clientSender)
-          context.unbecome()
+//          context.unbecome
+          context stop self
         case HttpMethods.HEAD =>
           head(httpClient, connector, uri, reqSettings).pipeTo(clientSender)
-          context.unbecome()
+//          context.unbecome
+          context stop self
         case HttpMethods.OPTIONS =>
           options(httpClient, connector, uri, reqSettings).pipeTo(clientSender)
-          context.unbecome()
-=======
-//          context.unbecome
-          context stop self
-        case HttpMethods.DELETE =>
-          delete(httpClient, connector, uri, reqSettings).pipeTo(clientSender)
-//          context.unbecome
-          context stop self
-        case HttpMethods.HEAD =>
-          head(httpClient, connector, uri, reqSettings).pipeTo(clientSender)
-//          context.unbecome
-          context stop self
-        case HttpMethods.OPTIONS =>
-          options(httpClient, connector, uri, reqSettings).pipeTo(clientSender)
-//          context.unbecome
-          context stop self
->>>>>>> 6163d8a8
+//          context.unbecome
+          context stop self
       }
   }
 
@@ -219,19 +206,12 @@
       httpMethod match {
         case HttpMethods.POST =>
           post[T](client, connector, uri, content, reqSettings).pipeTo(actorRef)
-<<<<<<< HEAD
-          context.unbecome()
+//          context.unbecome
+          context stop self
         case HttpMethods.PUT =>
           put[T](client, connector, uri, content, reqSettings).pipeTo(actorRef)
-          context.unbecome()
-=======
-//          context.unbecome
-          context stop self
-        case HttpMethods.PUT =>
-          put[T](client, connector, uri, content, reqSettings).pipeTo(actorRef)
-//          context.unbecome
-          context stop self
->>>>>>> 6163d8a8
+//          context.unbecome
+          context stop self
       }
   }
 }
@@ -308,7 +288,7 @@
     case client @ Get(name, env) =>
       HttpClientManager(system).httpClientMap.get((name, env)) match {
         case Some(httpClient) =>
-          httpClient.fActorRef.pipeTo(sender())
+          httpClient.fActorRef.pipeTo(sender)
         case None    =>
           val httpClient = HttpClient(name, env)()
           HttpClientManager(system).httpClientMap.put((name, env), httpClient)
@@ -323,7 +303,7 @@
           sender ! HttpClientNotExistException(name, env)
       }
     case DeleteAll =>
-      HttpClientManager(system).httpClientMap.clear()
+      HttpClientManager(system).httpClientMap.clear
       sender ! DeleteAllSuccess
     case GetAll =>
       sender ! HttpClientManager(system).httpClientMap
