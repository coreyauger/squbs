--- conflicted
+++ resolved
@@ -1,40 +1,18 @@
-<<<<<<< HEAD
-scalaVersion := "2.10.3"
-
-name := "unicomplex"
-
-organization := "org.squbs"
-
-version := "0.0.2-SNAPSHOT"
-
-libraryDependencies ++= Seq(
-  "org.scalatest" %% "scalatest" % "1.9.1" % "test",
-  "com.typesafe.akka" %% "akka-actor" % "2.2.3",
-  "com.typesafe.akka" %% "akka-agent" % "2.2.3",
-  "com.typesafe.akka" %% "akka-testkit" % "2.2.3" % "test",
-  "io.spray" % "spray-can" % "1.2.0",
-  "io.spray" % "spray-http" % "1.2.0",
-  "io.spray" % "spray-routing" % "1.2.0",
-  "io.spray" % "spray-testkit" % "1.2.0" % "test"
-)
-
-=======
-scalaVersion := "2.10.3"
-
-name := "unicomplex"
-
-organization := "org.squbs"
-
-version := "0.0.3-SNAPSHOT"
-
-libraryDependencies ++= Seq(
-  "org.scalatest" %% "scalatest" % "1.9.1" % "test",
-  "com.typesafe.akka" %% "akka-actor" % "2.2.3",
-  "com.typesafe.akka" %% "akka-agent" % "2.2.3",
-  "com.typesafe.akka" %% "akka-testkit" % "2.2.3" % "test",
-  "io.spray" % "spray-can" % "1.2.0",
-  "io.spray" % "spray-http" % "1.2.0",
-  "io.spray" % "spray-routing" % "1.2.0",
-  "io.spray" % "spray-testkit" % "1.2.0" % "test"
-)
->>>>>>> 25ef85e8
+scalaVersion := "2.10.3"
+
+name := "unicomplex"
+
+organization := "org.squbs"
+
+version := "0.0.3-SNAPSHOT"
+
+libraryDependencies ++= Seq(
+  "org.scalatest" %% "scalatest" % "1.9.1" % "test",
+  "com.typesafe.akka" %% "akka-actor" % "2.2.3",
+  "com.typesafe.akka" %% "akka-agent" % "2.2.3",
+  "com.typesafe.akka" %% "akka-testkit" % "2.2.3" % "test",
+  "io.spray" % "spray-can" % "1.2.0",
+  "io.spray" % "spray-http" % "1.2.0",
+  "io.spray" % "spray-routing" % "1.2.0",
+  "io.spray" % "spray-testkit" % "1.2.0" % "test"
+)