--- conflicted
+++ resolved
@@ -1,732 +1,394 @@
-<<<<<<< HEAD
-package org.squbs.unicomplex
-
-import java.io._
-import java.util.jar.JarFile
-import scala.collection.mutable.ArrayBuffer
-import scala.concurrent.Await
-import scala.concurrent.duration._
-import akka.actor.{Actor, Props}
-import akka.pattern.ask
-import akka.util.Timeout
-import org.squbs.lifecycle.ExtensionInit
-import com.typesafe.config.{ConfigException, ConfigFactory, Config}
-import ConfigUtil._
-import akka.routing.FromConfig
-import scala.annotation.tailrec
-
-object Bootstrap extends App {
-
-  object StartupType extends Enumeration {
-    type StartupType = Value
-    val
-    // Identifies extensions
-    EXTENSIONS,
-
-    // Identifies actors as startup type
-    ACTORS,
-
-    // Identifies service as startup type
-    SERVICES = Value
-  }
-
-  case class InitInfo(jarPath: String, symName: String, alias: String, version: String,
-                      entries: Seq[_ <: Config], startupType: StartupType.Value)
-
-  // Make it extra lazy, so that we do not create the next File if the previous one succeeds.
-  val configExtensions = Stream("conf", "json", "properties")
-
-
-  println("Booting unicomplex")
-  
-  val startTime = StartTime(System.nanoTime, System.currentTimeMillis)
-
-  val startTimeMillis = System.currentTimeMillis
-
-  val cpEntries = System.getProperty("java.class.path").split(File.pathSeparator).toSeq
-
-  val configEntries = cpEntries map readConfigs
-
-  val jarConfigs: Seq[(String, Config)] = cpEntries zip configEntries filter (_._2 != None) map {
-    case (jar, cfgOption) => (jar, cfgOption.get)
-  }
-
-  val initInfoList = jarConfigs flatMap {
-    case (jar, config) => getInitInfo(jar, config)
-  }
-
-  val initInfoMap = resolveAliasConflicts(initInfoList) groupBy (_.startupType)
-
-  // preInit extensions
-  val initSeq = initInfoMap.getOrElse(StartupType.EXTENSIONS, Seq.empty[InitInfo]).
-    map(getExtensionList).flatten.sortBy{ case (_, _, seqNo) => seqNo }
-
-  val extensions = initSeq map {
-    case (initInfo, className, seqNo) => preInitExtension(initInfo, className, seqNo)} filter (_ != null)
-
-  // Init extensions
-  extensions foreach {
-    case (symName, version, extensionInit) =>
-      extensionInit.init(jarConfigs)
-      println(s"Started extension ${extensionInit.getClass.getName} in $symName $version")
-  }
-
-  // Send start time to Unicomplex
-  Unicomplex() ! startTime
-
-  // Signal started to Unicomplex.
-  Unicomplex() ! Started
-
-  // Start all actors
-  val actors     = initInfoMap.getOrElse(StartupType.ACTORS, Seq.empty[InitInfo]).map(startActors)
-    .flatten.filter(_ != null)
-
-  // Start all service routes
-  private val startService = Unicomplex.config getBoolean "start-service"
-  val services =
-    if (startService)
-      initInfoMap.getOrElse(StartupType.SERVICES, Seq.empty[InitInfo]).map(startRoutes).flatten.filter(_ != null)
-    else Seq.empty
-
-  // postInit extensions
-  extensions foreach { case (jarName, jarVersion, extensionInit) => extensionInit.postInit(jarConfigs)}
-
-  private[this] def readConfigs(jarName: String): Option[Config] = {
-    val jarFile = new File(jarName)
-
-    var fileName: String = "" // Contains the evaluated config file name, used for reporting errors.
-    var configReader: Option[Reader] = None
-
-    try {
-      configReader =
-        if (jarFile.isDirectory) {
-
-          def getConfFile(ext: String) = {
-            fileName = "META-INF/squbs-meta." + ext
-            val confFile = new File(jarFile, fileName)
-            if (confFile.isFile) Option(new InputStreamReader(new FileInputStream(confFile), "UTF-8"))
-            else None
-          }
-          (configExtensions map getConfFile find { _ != None }).flatten
-
-        } else if (jarFile.isFile) {
-
-          val jar = new JarFile(jarFile)
-
-          def getConfFile(ext: String) = {
-            fileName = "META-INF/squbs-meta." + ext
-            val confFile = jar.getEntry(fileName)
-            if (confFile != null && !confFile.isDirectory)
-              Option(new InputStreamReader(jar.getInputStream(confFile), "UTF-8"))
-            else None
-          }
-          (configExtensions map getConfFile find { _ != None }).flatten
-        } else None
-
-      configReader map ConfigFactory.parseReader
-
-    } catch {
-      case e: Exception =>
-        println(s"${e.getClass.getName} reading configuration from $jarName : $fileName.\n ${e.getMessage}")
-        None
-    } finally {
-      configReader match {
-        case Some(reader) => reader.close()
-        case None =>
-      }
-    }
-  }
-
-  private[this] def getInitInfo(jarPath: String, config: Config): Seq[InitInfo] = {
-    val cubeName =   // TODO: Read name and version from maven and/or ivy metadata
-    try {
-      config.getString("cube-name")
-    } catch {
-      case e: ConfigException => return Seq.empty[InitInfo]
-    }
-
-    val cubeVersion =
-    try {
-      config.getString("cube-version")
-    } catch {
-      case e: ConfigException => return Seq.empty[InitInfo]
-    }
-
-    val cubeAlias = cubeName.substring(cubeName.lastIndexOf('.') + 1)
-
-    val initList = ArrayBuffer.empty[InitInfo]
-
-    val actors = config.getOptionalConfigList("squbs-actors")
-    actors foreach { a =>
-      if (!a.isEmpty) initList += InitInfo(jarPath, cubeName, cubeAlias, cubeVersion, a, StartupType.ACTORS)
-    }
-
-    val routeDefs = config.getOptionalConfigList("squbs-services")
-    routeDefs foreach { d =>
-      if (!d.isEmpty) initList += InitInfo(jarPath, cubeName, cubeAlias, cubeVersion, d, StartupType.SERVICES)
-    }
-    
-    val extensions = config.getOptionalConfigList("squbs-extensions")
-    extensions foreach { e =>
-      if (!e.isEmpty) initList += InitInfo(jarPath, cubeName, cubeAlias, cubeVersion, e, StartupType.EXTENSIONS)
-    }
-    
-    initList.toSeq
-  }
-
-  // Resolve cube alias conflict by making it longer on demand.
-  @tailrec
-  def resolveAliasConflicts(initInfoList: Seq[InitInfo]): Seq[InitInfo] = {
-
-    val aliasConflicts = initInfoList map { initInfo =>
-      (initInfo.alias, initInfo.symName)
-    } groupBy (_._1) mapValues { seq =>
-      (seq map (_._2)).toSet
-    } filter { _._2.size > 1 }
-
-    if (aliasConflicts.isEmpty) initInfoList
-    else {
-
-      var updated = false
-
-      val newAliases = (aliasConflicts map { case (alias, conflicts) =>
-        conflicts.toSeq map { symName =>
-          val idx = symName.lastIndexOf('.', symName.length - alias.length - 2)
-          if (idx > 0) {
-            updated = true
-            (symName, symName.substring(idx + 1))
-          }
-          else (symName, symName)
-        }
-      }).flatten.toSeq
-
-      if (updated) {
-        val updatedList = initInfoList map { initInfo =>
-          newAliases find { case (symName, alias) => symName == initInfo.symName } match {
-            case Some((symName, alias)) => initInfo.copy(alias = alias)
-            case None => initInfo
-          }
-        }
-        resolveAliasConflicts(updatedList)
-      }
-      else sys.error("Duplicate cube names: " + (aliasConflicts flatMap (_._2) mkString ", "))
-    }
-  }
-
-  def startActors(initInfo: InitInfo) = {
-    import initInfo.{jarPath, symName, alias, version, entries}
-    val cubeActor = Unicomplex.actorSystem.actorOf(Props[CubeSupervisor], alias)
-    Unicomplex() ! CubeRegistration(alias, symName, version, cubeActor)
-
-    def startActor(actorConfig: Config): (String, String, Class[_]) = {
-      val className = actorConfig getString "class-name"
-      val name = actorConfig getOptionalString "name" getOrElse (className substring (className.lastIndexOf('.') + 1))
-      val withRouter = actorConfig getOptionalBoolean "with-router" getOrElse false
-      val initRequired = actorConfig getOptionalBoolean "init-required" getOrElse false
-
-      try {
-        val clazz = Class.forName(className, true, getClass.getClassLoader)
-        val actorClass = clazz asSubclass classOf[Actor]
-
-        // Create and the props for this actor to be started, optionally enabling the router.
-        val props = if (withRouter) Props(actorClass) withRouter FromConfig() else Props(actorClass)
-
-        // Send the props to be started by the cube.
-        cubeActor ! StartCubeActor(props, name, initRequired)
-        (symName, version, clazz)
-      } catch {
-        case e: Exception =>
-          val t = getRootCause(e)
-          println(s"Can't load actor: $className.\n" +
-            s"Cube: $symName $version\n" +
-            s"Path: $jarPath\n" +
-            s"${t.getClass.getName}: ${t.getMessage}")
-          null
-      }
-    }
-
-    val actorInfo = entries map startActor
-    cubeActor ! Started // Tell the cube all actors to be started are started.
-    println(s"Started cube $symName $version")
-    actorInfo
-  }
-
-  def startRoutes(initInfo: InitInfo) = {
-    import initInfo.{jarPath, symName, version, entries}
-    def startRoute(routeConfig: Config): (String, String, Class[_]) =
-      try {
-        import ServiceRegistry.registrar
-        val clazz = Class.forName(routeConfig.getString("class-name"), true, getClass.getClassLoader)
-        val routeClass = clazz.asSubclass(classOf[RouteDefinition])
-        if (registrar() == null) {
-          val startTime = System.nanoTime
-          implicit val timeout = Timeout(1000 milliseconds)
-          val ackFuture = Unicomplex() ? StartWebService
-          // Block for the web service to be started.
-          Await.ready(ackFuture, timeout.duration)
-          // Tight loop making sure the registrar is in place
-          while (registrar() == null) {
-            Await.result(registrar.future(), timeout.duration)
-          }
-          val elapsed = (System.nanoTime - startTime) / 1000000
-          println(s"Web Service started in $elapsed milliseconds")
-        }
-        registrar() ! Register(routeClass.newInstance)
-        (symName, version, clazz)
-      } catch {
-        case e: Exception =>
-          val t = getRootCause(e)
-          println(s"Can't load route definition $routeConfig.\n" +
-            s"Cube: $symName $version\n" +
-            s"Path: $jarPath\n" +
-            s"${t.getClass.getName}: ${t.getMessage}")
-          null
-      }
-
-    val routeInfo = entries map startRoute
-    println(s"Started routes in $symName $version")
-    routeInfo
-  }
-
-  def getExtensionList(initInfo: InitInfo): Seq[(InitInfo, String, Int)] = {
-    initInfo.entries map { config =>
-      val className = config.getString("class-name")
-      val seqNo = config.getOptionalInt("sequence").getOrElse(Int.MaxValue)
-      (initInfo, className, seqNo)
-    }
-  }
-
-    def preInitExtension(initInfo: InitInfo, extension: String, seq: Int): (String, String, ExtensionInit) = {
-      import initInfo.{symName, version, jarPath}
-      try {
-        val clazz = Class.forName(extension, true, getClass.getClassLoader)
-        val extensionInit = clazz.asSubclass(classOf[ExtensionInit]).newInstance
-        extensionInit.preInit(jarConfigs)
-        (symName, version, extensionInit)
-      } catch {
-        case e: Exception =>
-          val t = getRootCause(e)
-          println(s"Can't load extension $extension.\n" +
-          s"Cube: $symName $version\n" +
-          s"Path: $jarPath\n" +
-          s"${t.getClass.getName}: ${t.getMessage}")
-        null
-      }
-    }
-
-
-  private[this] def parseOptions(options: String): Array[(String, String)] =
-    options.split(';').map { nv =>
-      val eqIdx = nv.indexOf('=')
-      val name = nv.substring(0, eqIdx)
-      val value = nv.substring(eqIdx + 1)
-      name -> value        
-    }      
-
-  
-  private[this] def getRootCause(e: Exception) = {
-    var t : Throwable = e
-    var cause = e.getCause
-    while (cause != null) {
-      t = cause
-      cause = t.getCause
-    }
-    t
-  }
-}
-=======
-package org.squbs.unicomplex
-
-import java.io._
-import java.util.jar.JarFile
-import scala.collection.mutable.ArrayBuffer
-import scala.concurrent.{Future, Await}
-import scala.concurrent.duration._
-import akka.actor.{ActorSystem, ActorRef, Actor, Props}
-import akka.pattern.ask
-import akka.util.Timeout
-import org.squbs.lifecycle.{GracefulStop, ExtensionInit}
-import com.typesafe.config.{ConfigException, ConfigFactory, Config}
-import ConfigUtil._
-import akka.routing.FromConfig
-import scala.annotation.tailrec
-import org.squbs.util.conversion.CubeUtil._
-import scala.util.{Failure, Success}
-
-object Bootstrap extends App {
-
-  object StartupType extends Enumeration {
-    type StartupType = Value
-    val
-    // Identifies extensions
-    EXTENSIONS,
-
-    // Identifies actors as startup type
-    ACTORS,
-
-    // Identifies service as startup type
-    SERVICES = Value
-  }
-
-  case class InitInfo(jarPath: String, symName: String, alias: String, version: String,
-                      entries: Seq[_ <: Config], startupType: StartupType.Value)
-
-  // Make it extra lazy, so that we do not create the next File if the previous one succeeds.
-  val configExtensions = Stream("conf", "json", "properties")
-
-
-  println("Booting unicomplex")
-  
-  val startTime = StartTime(System.nanoTime, System.currentTimeMillis)
-
-  val startTimeMillis = System.currentTimeMillis
-
-  val cpEntries = System.getProperty("java.class.path").split(File.pathSeparator).toSeq
-
-  val configEntries = cpEntries map readConfigs
-
-  val jarConfigs: Seq[(String, Config)] = cpEntries zip configEntries filter (_._2 != None) map {
-    case (jar, cfgOption) => (jar, cfgOption.get)
-  }
-
-  val initInfoList = jarConfigs flatMap {
-    case (jar, config) => getInitInfo(jar, config)
-  }
-
-  val initInfoMap = resolveAliasConflicts(initInfoList) groupBy (_.startupType)
-
-  // preInit extensions
-  val initSeq = initInfoMap.getOrElse(StartupType.EXTENSIONS, Seq.empty[InitInfo]).
-    map(getExtensionList).flatten.sortBy{ case (_, _, seqNo) => seqNo }
-
-  val extensions = initSeq map {
-    case (initInfo, className, seqNo) => preInitExtension(initInfo, className, seqNo)} filter (_ != null)
-
-  // Init extensions
-  extensions foreach {
-    case (symName, version, extensionInit) =>
-      extensionInit.init(jarConfigs)
-      println(s"Started extension ${extensionInit.getClass.getName} in $symName $version")
-  }
-
-  // Send start time to Unicomplex
-  Unicomplex() ! startTime
-
-  // Signal started to Unicomplex.
-  Unicomplex() ! Started
-
-  // Start all actors
-  val actors     = initInfoMap.getOrElse(StartupType.ACTORS, Seq.empty[InitInfo]).map(startActors)
-    .flatten.filter(_ != null)
-
-  // Start all service routes
-  private val startService = Unicomplex.config getBoolean "start-service"
-  val services =
-    if (startService)
-      initInfoMap.getOrElse(StartupType.SERVICES, Seq.empty[InitInfo]).map(startRoutes).flatten.filter(_ != null)
-    else Seq.empty
-
-  // postInit extensions
-  extensions foreach { case (jarName, jarVersion, extensionInit) => extensionInit.postInit(jarConfigs)}
-
-  private[this] def readConfigs(jarName: String): Option[Config] = {
-    val jarFile = new File(jarName)
-
-    var fileName: String = "" // Contains the evaluated config file name, used for reporting errors.
-    var configReader: Option[Reader] = None
-
-    try {
-      configReader =
-        if (jarFile.isDirectory) {
-
-          def getConfFile(ext: String) = {
-            fileName = "META-INF/squbs-meta." + ext
-            val confFile = new File(jarFile, fileName)
-            if (confFile.isFile) Option(new InputStreamReader(new FileInputStream(confFile), "UTF-8"))
-            else None
-          }
-          (configExtensions map getConfFile find { _ != None }).flatten
-
-        } else if (jarFile.isFile) {
-
-          val jar = new JarFile(jarFile)
-
-          def getConfFile(ext: String) = {
-            fileName = "META-INF/squbs-meta." + ext
-            val confFile = jar.getEntry(fileName)
-            if (confFile != null && !confFile.isDirectory)
-              Option(new InputStreamReader(jar.getInputStream(confFile), "UTF-8"))
-            else None
-          }
-          (configExtensions map getConfFile find { _ != None }).flatten
-        } else None
-
-      configReader map ConfigFactory.parseReader
-
-    } catch {
-      case e: Exception =>
-        println(s"${e.getClass.getName} reading configuration from $jarName : $fileName.\n ${e.getMessage}")
-        None
-    } finally {
-      configReader match {
-        case Some(reader) => reader.close()
-        case None =>
-      }
-    }
-  }
-
-  private[this] def getInitInfo(jarPath: String, config: Config): Seq[InitInfo] = {
-    val cubeName =   // TODO: Read name and version from maven and/or ivy metadata
-    try {
-      config.getString("cube-name")
-    } catch {
-      case e: ConfigException => return Seq.empty[InitInfo]
-    }
-
-    val cubeVersion =
-    try {
-      config.getString("cube-version")
-    } catch {
-      case e: ConfigException => return Seq.empty[InitInfo]
-    }
-
-    val cubeAlias = cubeName.substring(cubeName.lastIndexOf('.') + 1)
-
-    val initList = ArrayBuffer.empty[InitInfo]
-
-    val actors = config.getOptionalConfigList("squbs-actors")
-    actors foreach { a =>
-      if (!a.isEmpty) initList += InitInfo(jarPath, cubeName, cubeAlias, cubeVersion, a, StartupType.ACTORS)
-    }
-
-    val routeDefs = config.getOptionalConfigList("squbs-services")
-    routeDefs foreach { d =>
-      if (!d.isEmpty) initList += InitInfo(jarPath, cubeName, cubeAlias, cubeVersion, d, StartupType.SERVICES)
-    }
-    
-    val extensions = config.getOptionalConfigList("squbs-extensions")
-    extensions foreach { e =>
-      if (!e.isEmpty) initList += InitInfo(jarPath, cubeName, cubeAlias, cubeVersion, e, StartupType.EXTENSIONS)
-    }
-    
-    initList.toSeq
-  }
-
-  // Resolve cube alias conflict by making it longer on demand.
-  @tailrec
-  def resolveAliasConflicts(initInfoList: Seq[InitInfo]): Seq[InitInfo] = {
-
-    val aliasConflicts = initInfoList map { initInfo =>
-      (initInfo.alias, initInfo.symName)
-    } groupBy (_._1) mapValues { seq =>
-      (seq map (_._2)).toSet
-    } filter { _._2.size > 1 }
-
-    if (aliasConflicts.isEmpty) initInfoList
-    else {
-
-      var updated = false
-
-      val newAliases = (aliasConflicts map { case (alias, conflicts) =>
-        conflicts.toSeq map { symName =>
-          val idx = symName.lastIndexOf('.', symName.length - alias.length - 2)
-          if (idx > 0) {
-            updated = true
-            (symName, symName.substring(idx + 1))
-          }
-          else (symName, symName)
-        }
-      }).flatten.toSeq
-
-      if (updated) {
-        val updatedList = initInfoList map { initInfo =>
-          newAliases find { case (symName, alias) => symName == initInfo.symName } match {
-            case Some((symName, alias)) => initInfo.copy(alias = alias)
-            case None => initInfo
-          }
-        }
-        resolveAliasConflicts(updatedList)
-      }
-      else sys.error("Duplicate cube names: " + (aliasConflicts flatMap (_._2) mkString ", "))
-    }
-  }
-
-  def startActors(initInfo: InitInfo) = {
-    import initInfo.{jarPath, symName, alias, version, entries}
-    val cubeSupervisor = Unicomplex.actorSystem.actorOf(Props[CubeSupervisor], alias)
-    Unicomplex() ! CubeRegistration(alias, symName, version, cubeSupervisor)
-
-    def startActor(actorConfig: Config): (String, String, Class[_]) = {
-      val className = actorConfig getString "class-name"
-      val name = actorConfig getOptionalString "name" getOrElse (className substring (className.lastIndexOf('.') + 1))
-      val withRouter = actorConfig getOptionalBoolean "with-router" getOrElse false
-      val initRequired = actorConfig getOptionalBoolean "init-required" getOrElse false
-
-      try {
-        val clazz = Class.forName(className, true, getClass.getClassLoader)
-        val actorClass = clazz asSubclass classOf[Actor]
-
-        // Create and the props for this actor to be started, optionally enabling the router.
-        val props = if (withRouter) Props(actorClass) withRouter FromConfig() else Props(actorClass)
-
-        // Send the props to be started by the cube.
-        cubeSupervisor ! StartCubeActor(props, name, initRequired)
-        (symName, version, clazz)
-      } catch {
-        case e: Exception =>
-          val t = getRootCause(e)
-          println(s"Can't load actor: $className.\n" +
-            s"Cube: $symName $version\n" +
-            s"Path: $jarPath\n" +
-            s"${t.getClass.getName}: ${t.getMessage}")
-          null
-      }
-    }
-
-    val actorInfo = entries map startActor
-    cubeSupervisor ! Started // Tell the cube all actors to be started are started.
-    println(s"Started cube $symName $version")
-    actorInfo
-  }
-
-  def startRoutes(initInfo: InitInfo) = {
-    import initInfo.{jarPath, symName, version, entries}
-    def startRoute(routeConfig: Config): (String, String, RouteDefinition) =
-      try {
-        import ServiceRegistry.registrar
-        val clazz = Class.forName(routeConfig.getString("class-name"), true, getClass.getClassLoader)
-        val routeClass = clazz.asSubclass(classOf[RouteDefinition])
-        if (registrar() == null) {
-          val startTime = System.nanoTime
-          implicit val timeout = Timeout(1000 milliseconds)
-          val ackFuture = Unicomplex() ? StartWebService
-          // Block for the web service to be started.
-          Await.ready(ackFuture, timeout.duration)
-          // Tight loop making sure the registrar is in place
-          while (registrar() == null) {
-            Await.result(registrar.future(), timeout.duration)
-          }
-          val elapsed = (System.nanoTime - startTime) / 1000000
-          println(s"Web Service started in $elapsed milliseconds")
-        }
-        val routeInstance = routeClass.newInstance
-        registrar() ! Register(routeInstance)
-        (symName, version, routeInstance)
-      } catch {
-        case e: Exception =>
-          val t = getRootCause(e)
-          println(s"Can't load route definition $routeConfig.\n" +
-            s"Cube: $symName $version\n" +
-            s"Path: $jarPath\n" +
-            s"${t.getClass.getName}: ${t.getMessage}")
-          null
-      }
-
-    val routeInfo = entries map startRoute
-    println(s"Started routes in $symName $version")
-    routeInfo
-  }
-
-  def getExtensionList(initInfo: InitInfo): Seq[(InitInfo, String, Int)] = {
-    initInfo.entries map { config =>
-      val className = config.getString("class-name")
-      val seqNo = config.getOptionalInt("sequence").getOrElse(Int.MaxValue)
-      (initInfo, className, seqNo)
-    }
-  }
-
-  def preInitExtension(initInfo: InitInfo, extension: String, seq: Int): (String, String, ExtensionInit) = {
-    import initInfo.{symName, version, jarPath}
-    try {
-      val clazz = Class.forName(extension, true, getClass.getClassLoader)
-      val extensionInit = clazz.asSubclass(classOf[ExtensionInit]).newInstance
-      extensionInit.preInit(jarConfigs)
-      (symName, version, extensionInit)
-    } catch {
-      case e: Exception =>
-        val t = getRootCause(e)
-        println(s"Can't load extension $extension.\n" +
-          s"Cube: $symName $version\n" +
-          s"Path: $jarPath\n" +
-          s"${t.getClass.getName}: ${t.getMessage}")
-        null
-    }
-  }
-
-  def shutdownSystem: Unit = {
-    Unicomplex() ! GracefulStop
-  }
-
-  private[this] def parseOptions(options: String): Array[(String, String)] =
-    options.split(';').map { nv =>
-      val eqIdx = nv.indexOf('=')
-      val name = nv.substring(0, eqIdx)
-      val value = nv.substring(eqIdx + 1)
-      name -> value        
-    }      
-
-  
-  private[this] def getRootCause(e: Exception) = {
-    var t : Throwable = e
-    var cause = e.getCause
-    while (cause != null) {
-      t = cause
-      cause = t.getCause
-    }
-    t
-  }
-
-  // TODO use the following in hot deployment
-  private[unicomplex] def stopCube(cubeName: String)(implicit system: ActorSystem): Future[ActorRef] = {
-    implicit val executionContext = system.dispatcher
-
-    // Stop the extensions of this cube if there are any
-    extensions.filter(_._1 == cubeName).map(_._3).foreach(extension => {/* stop the extension */})
-
-    // Unregister the routes of this cube if there are any
-    services.filter(_._1 == cubeName).map(_._3).foreach(routeDef => {
-      ServiceRegistry.registrar() ! Unregister(routeDef.webContext)
-    })
-
-    // Stop the CubeSupervisor if there is one
-    nameToAlias(cubeName).cubeSupervisor()
-  }
-
-  private[unicomplex] def startCube(cubeName: String)(implicit system: ActorSystem): Unit = {
-    implicit val executionContext = system.dispatcher
-
-    // TODO prevent starting an active Cube
-    // PreInit extentions if there are any
-    val extensionsInCube = extensions.filter(_._1 == cubeName).map(_._3)
-    extensionsInCube.foreach(_.preInit(jarConfigs))
-    // Init extentions
-    extensionsInCube.foreach(_.init(jarConfigs))
-
-    // Start actors if there are any
-    nameToAlias(cubeName).cubeSupervisor().onComplete({
-      case Success(supervisor) => println(s"[warn][Bootstrap] actors in $cubeName are already activated")
-
-      case Failure(_) =>
-        initInfoMap.getOrElse(StartupType.ACTORS, Seq.empty[Bootstrap.InitInfo])
-          .filter(_.symName == cubeName).foreach(startActors)
-    })
-
-    // Start services if there are any
-    services.filter(_._1 == cubeName).map(_._3).foreach(routeDef => {
-      ServiceRegistry.registrar() ! Register(routeDef)
-    })
-
-    // PostInit
-    extensionsInCube.foreach(_.postInit(jarConfigs))
-  }
-
-  // lookup the cube alias according to the cube name
-  private def nameToAlias(cubeName: String): String = {
-    initInfoMap.getOrElse(StartupType.ACTORS, Seq.empty[InitInfo]).find(_.symName == cubeName) match {
-      case Some(info) => info.alias
-
-      case None => ""
-    }
-  }
-}
->>>>>>> 25ef85e8
+package org.squbs.unicomplex
+
+import java.io._
+import java.util.jar.JarFile
+import scala.collection.mutable.ArrayBuffer
+import scala.concurrent.{Future, Await}
+import scala.concurrent.duration._
+import akka.actor.{ActorSystem, ActorRef, Actor, Props}
+import akka.pattern.ask
+import akka.util.Timeout
+import org.squbs.lifecycle.{GracefulStop, ExtensionInit}
+import com.typesafe.config.{ConfigException, ConfigFactory, Config}
+import ConfigUtil._
+import akka.routing.FromConfig
+import scala.annotation.tailrec
+import org.squbs.util.conversion.CubeUtil._
+import scala.util.{Failure, Success}
+
+object Bootstrap extends App {
+
+  object StartupType extends Enumeration {
+    type StartupType = Value
+    val
+    // Identifies extensions
+    EXTENSIONS,
+
+    // Identifies actors as startup type
+    ACTORS,
+
+    // Identifies service as startup type
+    SERVICES = Value
+  }
+
+  case class InitInfo(jarPath: String, symName: String, alias: String, version: String,
+                      entries: Seq[_ <: Config], startupType: StartupType.Value)
+
+  // Make it extra lazy, so that we do not create the next File if the previous one succeeds.
+  val configExtensions = Stream("conf", "json", "properties")
+
+
+  println("Booting unicomplex")
+  
+  val startTime = StartTime(System.nanoTime, System.currentTimeMillis)
+
+  val startTimeMillis = System.currentTimeMillis
+
+  val cpEntries = System.getProperty("java.class.path").split(File.pathSeparator).toSeq
+
+  val configEntries = cpEntries map readConfigs
+
+  val jarConfigs: Seq[(String, Config)] = cpEntries zip configEntries filter (_._2 != None) map {
+    case (jar, cfgOption) => (jar, cfgOption.get)
+  }
+
+  val initInfoList = jarConfigs flatMap {
+    case (jar, config) => getInitInfo(jar, config)
+  }
+
+  val initInfoMap = resolveAliasConflicts(initInfoList) groupBy (_.startupType)
+
+  // preInit extensions
+  val initSeq = initInfoMap.getOrElse(StartupType.EXTENSIONS, Seq.empty[InitInfo]).
+    map(getExtensionList).flatten.sortBy{ case (_, _, seqNo) => seqNo }
+
+  val extensions = initSeq map {
+    case (initInfo, className, seqNo) => preInitExtension(initInfo, className, seqNo)} filter (_ != null)
+
+  // Init extensions
+  extensions foreach {
+    case (symName, version, extensionInit) =>
+      extensionInit.init(jarConfigs)
+      println(s"Started extension ${extensionInit.getClass.getName} in $symName $version")
+  }
+
+  // Send start time to Unicomplex
+  Unicomplex() ! startTime
+
+  // Signal started to Unicomplex.
+  Unicomplex() ! Started
+
+  // Start all actors
+  val actors     = initInfoMap.getOrElse(StartupType.ACTORS, Seq.empty[InitInfo]).map(startActors)
+    .flatten.filter(_ != null)
+
+  // Start all service routes
+  private val startService = Unicomplex.config getBoolean "start-service"
+  val services =
+    if (startService)
+      initInfoMap.getOrElse(StartupType.SERVICES, Seq.empty[InitInfo]).map(startRoutes).flatten.filter(_ != null)
+    else Seq.empty
+
+  // postInit extensions
+  extensions foreach { case (jarName, jarVersion, extensionInit) => extensionInit.postInit(jarConfigs)}
+
+  private[this] def readConfigs(jarName: String): Option[Config] = {
+    val jarFile = new File(jarName)
+
+    var fileName: String = "" // Contains the evaluated config file name, used for reporting errors.
+    var configReader: Option[Reader] = None
+
+    try {
+      configReader =
+        if (jarFile.isDirectory) {
+
+          def getConfFile(ext: String) = {
+            fileName = "META-INF/squbs-meta." + ext
+            val confFile = new File(jarFile, fileName)
+            if (confFile.isFile) Option(new InputStreamReader(new FileInputStream(confFile), "UTF-8"))
+            else None
+          }
+          (configExtensions map getConfFile find { _ != None }).flatten
+
+        } else if (jarFile.isFile) {
+
+          val jar = new JarFile(jarFile)
+
+          def getConfFile(ext: String) = {
+            fileName = "META-INF/squbs-meta." + ext
+            val confFile = jar.getEntry(fileName)
+            if (confFile != null && !confFile.isDirectory)
+              Option(new InputStreamReader(jar.getInputStream(confFile), "UTF-8"))
+            else None
+          }
+          (configExtensions map getConfFile find { _ != None }).flatten
+        } else None
+
+      configReader map ConfigFactory.parseReader
+
+    } catch {
+      case e: Exception =>
+        println(s"${e.getClass.getName} reading configuration from $jarName : $fileName.\n ${e.getMessage}")
+        None
+    } finally {
+      configReader match {
+        case Some(reader) => reader.close()
+        case None =>
+      }
+    }
+  }
+
+  private[this] def getInitInfo(jarPath: String, config: Config): Seq[InitInfo] = {
+    val cubeName =   // TODO: Read name and version from maven and/or ivy metadata
+    try {
+      config.getString("cube-name")
+    } catch {
+      case e: ConfigException => return Seq.empty[InitInfo]
+    }
+
+    val cubeVersion =
+    try {
+      config.getString("cube-version")
+    } catch {
+      case e: ConfigException => return Seq.empty[InitInfo]
+    }
+
+    val cubeAlias = cubeName.substring(cubeName.lastIndexOf('.') + 1)
+
+    val initList = ArrayBuffer.empty[InitInfo]
+
+    val actors = config.getOptionalConfigList("squbs-actors")
+    actors foreach { a =>
+      if (!a.isEmpty) initList += InitInfo(jarPath, cubeName, cubeAlias, cubeVersion, a, StartupType.ACTORS)
+    }
+
+    val routeDefs = config.getOptionalConfigList("squbs-services")
+    routeDefs foreach { d =>
+      if (!d.isEmpty) initList += InitInfo(jarPath, cubeName, cubeAlias, cubeVersion, d, StartupType.SERVICES)
+    }
+    
+    val extensions = config.getOptionalConfigList("squbs-extensions")
+    extensions foreach { e =>
+      if (!e.isEmpty) initList += InitInfo(jarPath, cubeName, cubeAlias, cubeVersion, e, StartupType.EXTENSIONS)
+    }
+    
+    initList.toSeq
+  }
+
+  // Resolve cube alias conflict by making it longer on demand.
+  @tailrec
+  def resolveAliasConflicts(initInfoList: Seq[InitInfo]): Seq[InitInfo] = {
+
+    val aliasConflicts = initInfoList map { initInfo =>
+      (initInfo.alias, initInfo.symName)
+    } groupBy (_._1) mapValues { seq =>
+      (seq map (_._2)).toSet
+    } filter { _._2.size > 1 }
+
+    if (aliasConflicts.isEmpty) initInfoList
+    else {
+
+      var updated = false
+
+      val newAliases = (aliasConflicts map { case (alias, conflicts) =>
+        conflicts.toSeq map { symName =>
+          val idx = symName.lastIndexOf('.', symName.length - alias.length - 2)
+          if (idx > 0) {
+            updated = true
+            (symName, symName.substring(idx + 1))
+          }
+          else (symName, symName)
+        }
+      }).flatten.toSeq
+
+      if (updated) {
+        val updatedList = initInfoList map { initInfo =>
+          newAliases find { case (symName, alias) => symName == initInfo.symName } match {
+            case Some((symName, alias)) => initInfo.copy(alias = alias)
+            case None => initInfo
+          }
+        }
+        resolveAliasConflicts(updatedList)
+      }
+      else sys.error("Duplicate cube names: " + (aliasConflicts flatMap (_._2) mkString ", "))
+    }
+  }
+
+  def startActors(initInfo: InitInfo) = {
+    import initInfo.{jarPath, symName, alias, version, entries}
+    val cubeSupervisor = Unicomplex.actorSystem.actorOf(Props[CubeSupervisor], alias)
+    Unicomplex() ! CubeRegistration(alias, symName, version, cubeSupervisor)
+
+    def startActor(actorConfig: Config): (String, String, Class[_]) = {
+      val className = actorConfig getString "class-name"
+      val name = actorConfig getOptionalString "name" getOrElse (className substring (className.lastIndexOf('.') + 1))
+      val withRouter = actorConfig getOptionalBoolean "with-router" getOrElse false
+      val initRequired = actorConfig getOptionalBoolean "init-required" getOrElse false
+
+      try {
+        val clazz = Class.forName(className, true, getClass.getClassLoader)
+        val actorClass = clazz asSubclass classOf[Actor]
+
+        // Create and the props for this actor to be started, optionally enabling the router.
+        val props = if (withRouter) Props(actorClass) withRouter FromConfig() else Props(actorClass)
+
+        // Send the props to be started by the cube.
+        cubeSupervisor ! StartCubeActor(props, name, initRequired)
+        (symName, version, clazz)
+      } catch {
+        case e: Exception =>
+          val t = getRootCause(e)
+          println(s"Can't load actor: $className.\n" +
+            s"Cube: $symName $version\n" +
+            s"Path: $jarPath\n" +
+            s"${t.getClass.getName}: ${t.getMessage}")
+          null
+      }
+    }
+
+    val actorInfo = entries map startActor
+    cubeSupervisor ! Started // Tell the cube all actors to be started are started.
+    println(s"Started cube $symName $version")
+    actorInfo
+  }
+
+  def startRoutes(initInfo: InitInfo) = {
+    import initInfo.{jarPath, symName, version, entries}
+    def startRoute(routeConfig: Config): (String, String, RouteDefinition) =
+      try {
+        import ServiceRegistry.registrar
+        val clazz = Class.forName(routeConfig.getString("class-name"), true, getClass.getClassLoader)
+        val routeClass = clazz.asSubclass(classOf[RouteDefinition])
+        if (registrar() == null) {
+          val startTime = System.nanoTime
+          implicit val timeout = Timeout(1000 milliseconds)
+          val ackFuture = Unicomplex() ? StartWebService
+          // Block for the web service to be started.
+          Await.ready(ackFuture, timeout.duration)
+          // Tight loop making sure the registrar is in place
+          while (registrar() == null) {
+            Await.result(registrar.future(), timeout.duration)
+          }
+          val elapsed = (System.nanoTime - startTime) / 1000000
+          println(s"Web Service started in $elapsed milliseconds")
+        }
+        val routeInstance = routeClass.newInstance
+        registrar() ! Register(routeInstance)
+        (symName, version, routeInstance)
+      } catch {
+        case e: Exception =>
+          val t = getRootCause(e)
+          println(s"Can't load route definition $routeConfig.\n" +
+            s"Cube: $symName $version\n" +
+            s"Path: $jarPath\n" +
+            s"${t.getClass.getName}: ${t.getMessage}")
+          null
+      }
+
+    val routeInfo = entries map startRoute
+    println(s"Started routes in $symName $version")
+    routeInfo
+  }
+
+  def getExtensionList(initInfo: InitInfo): Seq[(InitInfo, String, Int)] = {
+    initInfo.entries map { config =>
+      val className = config.getString("class-name")
+      val seqNo = config.getOptionalInt("sequence").getOrElse(Int.MaxValue)
+      (initInfo, className, seqNo)
+    }
+  }
+
+  def preInitExtension(initInfo: InitInfo, extension: String, seq: Int): (String, String, ExtensionInit) = {
+    import initInfo.{symName, version, jarPath}
+    try {
+      val clazz = Class.forName(extension, true, getClass.getClassLoader)
+      val extensionInit = clazz.asSubclass(classOf[ExtensionInit]).newInstance
+      extensionInit.preInit(jarConfigs)
+      (symName, version, extensionInit)
+    } catch {
+      case e: Exception =>
+        val t = getRootCause(e)
+        println(s"Can't load extension $extension.\n" +
+          s"Cube: $symName $version\n" +
+          s"Path: $jarPath\n" +
+          s"${t.getClass.getName}: ${t.getMessage}")
+        null
+    }
+  }
+
+  def shutdownSystem: Unit = {
+    Unicomplex() ! GracefulStop
+  }
+
+  private[this] def parseOptions(options: String): Array[(String, String)] =
+    options.split(';').map { nv =>
+      val eqIdx = nv.indexOf('=')
+      val name = nv.substring(0, eqIdx)
+      val value = nv.substring(eqIdx + 1)
+      name -> value        
+    }      
+
+  
+  private[this] def getRootCause(e: Exception) = {
+    var t : Throwable = e
+    var cause = e.getCause
+    while (cause != null) {
+      t = cause
+      cause = t.getCause
+    }
+    t
+  }
+
+  // TODO use the following in hot deployment
+  private[unicomplex] def stopCube(cubeName: String)(implicit system: ActorSystem): Future[ActorRef] = {
+    implicit val executionContext = system.dispatcher
+
+    // Stop the extensions of this cube if there are any
+    extensions.filter(_._1 == cubeName).map(_._3).foreach(extension => {/* stop the extension */})
+
+    // Unregister the routes of this cube if there are any
+    services.filter(_._1 == cubeName).map(_._3).foreach(routeDef => {
+      ServiceRegistry.registrar() ! Unregister(routeDef.webContext)
+    })
+
+    // Stop the CubeSupervisor if there is one
+    nameToAlias(cubeName).cubeSupervisor()
+  }
+
+  private[unicomplex] def startCube(cubeName: String)(implicit system: ActorSystem): Unit = {
+    implicit val executionContext = system.dispatcher
+
+    // TODO prevent starting an active Cube
+    // PreInit extentions if there are any
+    val extensionsInCube = extensions.filter(_._1 == cubeName).map(_._3)
+    extensionsInCube.foreach(_.preInit(jarConfigs))
+    // Init extentions
+    extensionsInCube.foreach(_.init(jarConfigs))
+
+    // Start actors if there are any
+    nameToAlias(cubeName).cubeSupervisor().onComplete({
+      case Success(supervisor) => println(s"[warn][Bootstrap] actors in $cubeName are already activated")
+
+      case Failure(_) =>
+        initInfoMap.getOrElse(StartupType.ACTORS, Seq.empty[Bootstrap.InitInfo])
+          .filter(_.symName == cubeName).foreach(startActors)
+    })
+
+    // Start services if there are any
+    services.filter(_._1 == cubeName).map(_._3).foreach(routeDef => {
+      ServiceRegistry.registrar() ! Register(routeDef)
+    })
+
+    // PostInit
+    extensionsInCube.foreach(_.postInit(jarConfigs))
+  }
+
+  // lookup the cube alias according to the cube name
+  private def nameToAlias(cubeName: String): String = {
+    initInfoMap.getOrElse(StartupType.ACTORS, Seq.empty[InitInfo]).find(_.symName == cubeName) match {
+      case Some(info) => info.alias
+
+      case None => ""
+    }
+  }
+}