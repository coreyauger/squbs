<<<<<<< HEAD
*.class
*.log
.cache

# sbt specific
dist/*
target/
lib_managed/
src_managed/
project/boot/
project/plugins/project/

# Scala-IDE specific
.scala_dependencies

# IntelliJ specific
.idea/
.metadata/
=======
.cache
ebay.log
temp_*.xml
/.idea
/.idea_modules
/bin
/target
/project/project
/project/target
>>>>>>> 94b1de1e
<|MERGE_RESOLUTION|>--- conflicted
+++ resolved
@@ -1,7 +1,7 @@
-<<<<<<< HEAD
 *.class
 *.log
 .cache
+bin
 
 # sbt specific
 dist/*
@@ -17,14 +17,5 @@
 # IntelliJ specific
 .idea/
 .metadata/
-=======
-.cache
-ebay.log
 temp_*.xml
-/.idea
-/.idea_modules
-/bin
-/target
-/project/project
-/project/target
->>>>>>> 94b1de1e
+.idea_modules/