--- conflicted
+++ resolved
@@ -111,11 +111,7 @@
 
 ```scala
 trait Handler {
-<<<<<<< HEAD
   def process(reqCtx: RequestContext)(implicit context: ActorRefFactory): Future[RequestContext]
-=======
-	def process(reqCtx: RequestContext)(implicit context: ActorRefFactory): Future[RequestContext]
->>>>>>> c6306578
 }
 ```
 
@@ -214,6 +210,4 @@
 	factory = com.myorg.myhandler4
 }
 
-```
-
-
+```