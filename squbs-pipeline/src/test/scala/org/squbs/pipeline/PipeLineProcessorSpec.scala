--- conflicted
+++ resolved
@@ -27,23 +27,9 @@
 
 import scala.collection.mutable.ListBuffer
 import scala.concurrent.{ExecutionContext, Future}
-import scala.concurrent.duration._
 
 class PipeineProcessorSpec extends TestKit(ActorSystem("PipelineProcessorSpecSys"))
 with FlatSpecLike with Matchers with ImplicitSender with BeforeAndAfterAll {
-<<<<<<< HEAD
-
-  override def afterAll {
-    system.shutdown()
-  }
-
-
-  "PipelineProcessor" should "processs the piepline correctly" in {
-    val request = HttpRequest(HttpMethods.GET, Uri("http://localhost:9900/hello"))
-    val ctx = RequestContext(request)
-    val target = TestActorRef[DummyTarget]
-
-=======
 
   override def afterAll {
     system.shutdown()
@@ -141,101 +127,11 @@
     val request = HttpRequest(HttpMethods.PUT, Uri("http://localhost:9900/hello"))
     val ctx = RequestContext(request)
     val target = TestActorRef[DummyTarget]
->>>>>>> 6c645783
 
     val processor = DummyProcessorFactory.create(None).get
     val processorActor = system.actorOf(Props(classOf[PipelineProcessorActor], target, self, processor))
     processorActor ! ctx
 
-<<<<<<< HEAD
-    val resp = expectMsgType[HttpResponse]
-    val hs = resp.headers
-    val pre = hs.find(_.name == "inbound")
-    pre should not be None
-    pre.get.value shouldBe "go"
-
-    val post = hs.find(_.name == "outbound")
-    post should not be None
-    post.get.value shouldBe "go"
-  }
-
-
-  "PipelineProcessor" should "handle the exception from remote correctly" in {
-    val request = HttpRequest(HttpMethods.GET, Uri("http://localhost:9900/error"))
-    val ctx = RequestContext(request)
-    val target = TestActorRef[DummyTarget]
-
-    val processor = DummyProcessorFactory.create(None).get
-    val processorActor = system.actorOf(Props(classOf[PipelineProcessorActor], target, self, processor))
-    processorActor ! ctx
-
-    val resp = expectMsgType[HttpResponse]
-    resp.status should be(StatusCodes.InternalServerError)
-    resp.headers.find(_.name.equals("inbound")).get.value should be("go")
-    resp.headers.find(_.name.equals("outbound")).get.value should be("go")
-    resp.headers.find(_.name.equals("postoutbound")).get.value should be("go")
-  }
-
-
-  "PipelineProcessor" should "return error if response in ctx didn't set correctly" in {
-    val request = HttpRequest(HttpMethods.GET, Uri("http://localhost:9900/error"))
-    val ctx = RequestContext(request, false, null)
-    val processor = DummyProcessorFactory.create(None).get
-    val processorActor = system.actorOf(Props(classOf[PipelineProcessorActor], Actor.noSender, self, processor))
-    processorActor ! ctx
-
-    val resp = expectMsgType[HttpResponse]
-    resp should be(ExceptionalResponse.defaultErrorResponse.copy(headers = RawHeader("inbound", "go") :: RawHeader("postoutbound", "go") :: Nil))
-  }
-
-  "PipelineProcessor" should "forward unknown msg to client" in {
-    val processor = DummyProcessorFactory.create(None).get
-    val processorActor = system.actorOf(Props(classOf[PipelineProcessorActor], Actor.noSender, self, processor))
-
-    object Unknown {}
-    processorActor ! Unknown
-
-    expectMsg(Unknown)
-  }
-
-  "PipelineProcessorActor" should "handle the chunk response correctly" in {
-    val request = HttpRequest(HttpMethods.POST, Uri("http://localhost:9900/hello"))
-    val ctx = RequestContext(request)
-    val target = TestActorRef[DummyTarget]
-
-    val processor = DummyProcessorFactory.create(None).get
-    val processorActor = system.actorOf(Props(classOf[PipelineProcessorActor], target, self, processor))
-    processorActor ! ctx
-
-    val resp = expectMsgType[ChunkedResponseStart]
-    expectMsgType[MessageChunk]
-    expectMsgType[MessageChunk]
-    expectMsgType[MessageChunk]
-    expectMsgType[MessageChunk]
-    expectMsgType[MessageChunk]
-    expectMsgType[ChunkedMessageEnd]
-
-    val hs = resp.response.headers
-    val pre = hs.find(_.name == "inbound")
-    pre should not be None
-    pre.get.value shouldBe "go"
-
-    val post = hs.find(_.name == "outbound")
-    post should not be None
-    post.get.value shouldBe "go"
-  }
-
-  "PipelineProcessorActor" should "handle the confirmed chunk response correctly" in {
-    val request = HttpRequest(HttpMethods.PUT, Uri("http://localhost:9900/hello"))
-    val ctx = RequestContext(request)
-    val target = TestActorRef[DummyTarget]
-
-    val processor = DummyProcessorFactory.create(None).get
-    val processorActor = system.actorOf(Props(classOf[PipelineProcessorActor], target, self, processor))
-    processorActor ! ctx
-
-=======
->>>>>>> 6c645783
     val resp = expectMsgType[Confirmed]
     target ! DummyACK
     expectMsgType[Confirmed]
